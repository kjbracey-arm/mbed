/**
  ******************************************************************************
  * @file    system_stm32f0xx.c
  * @author  MCD Application Team
  * @version V2.2.2
  * @date    26-June-2015
  * @brief   CMSIS Cortex-M0 Device Peripheral Access Layer System Source File.
  *
  * 1. This file provides two functions and one global variable to be called from
  *    user application:
  *      - SystemInit(): This function is called at startup just after reset and 
  *                      before branch to main program. This call is made inside
  *                      the "startup_stm32f0xx.s" file.
  *
  *      - SystemCoreClock variable: Contains the core clock (HCLK), it can be used
  *                                  by the user application to setup the SysTick
  *                                  timer or configure other parameters.
  *
  *      - SystemCoreClockUpdate(): Updates the variable SystemCoreClock and must
  *                                 be called whenever the core clock is changed
  *                                 during program execution.
  *
  * 2. After each device reset the HSI (8 MHz) is used as system clock source.
  *    Then SystemInit() function is called, in "startup_stm32f0xx.s" file, to
  *    configure the system clock before to branch to main program.
  *
  * 3. This file configures the system clock as follows:
  *=============================================================================
  * System clock source                | 1- PLL_HSE_EXTC        | 3- PLL_HSI
  *                                    | (external 8 MHz clock) | (internal 48 MHz)
  *                                    | 2- PLL_HSE_XTAL        |
  *                                    | (external 8 MHz xtal)  |
  *-----------------------------------------------------------------------------
  * SYSCLK(MHz)                        | 48                     | 48
  *-----------------------------------------------------------------------------
  * AHBCLK (MHz)                       | 48                     | 48
  *-----------------------------------------------------------------------------
  * APB1CLK (MHz)                      | 48                     | 48
  *-----------------------------------------------------------------------------
  * USB capable (48 MHz precise clock) | YES                    | YES
  *=============================================================================
  ******************************************************************************
  * @attention
  *
  * <h2><center>&copy; COPYRIGHT(c) 2015 STMicroelectronics</center></h2>
  *
  * Redistribution and use in source and binary forms, with or without modification,
  * are permitted provided that the following conditions are met:
  *   1. Redistributions of source code must retain the above copyright notice,
  *      this list of conditions and the following disclaimer.
  *   2. Redistributions in binary form must reproduce the above copyright notice,
  *      this list of conditions and the following disclaimer in the documentation
  *      and/or other materials provided with the distribution.
  *   3. Neither the name of STMicroelectronics nor the names of its contributors
  *      may be used to endorse or promote products derived from this software
  *      without specific prior written permission.
  *
  * THIS SOFTWARE IS PROVIDED BY THE COPYRIGHT HOLDERS AND CONTRIBUTORS "AS IS"
  * AND ANY EXPRESS OR IMPLIED WARRANTIES, INCLUDING, BUT NOT LIMITED TO, THE
  * IMPLIED WARRANTIES OF MERCHANTABILITY AND FITNESS FOR A PARTICULAR PURPOSE ARE
  * DISCLAIMED. IN NO EVENT SHALL THE COPYRIGHT HOLDER OR CONTRIBUTORS BE LIABLE
  * FOR ANY DIRECT, INDIRECT, INCIDENTAL, SPECIAL, EXEMPLARY, OR CONSEQUENTIAL
  * DAMAGES (INCLUDING, BUT NOT LIMITED TO, PROCUREMENT OF SUBSTITUTE GOODS OR
  * SERVICES; LOSS OF USE, DATA, OR PROFITS; OR BUSINESS INTERRUPTION) HOWEVER
  * CAUSED AND ON ANY THEORY OF LIABILITY, WHETHER IN CONTRACT, STRICT LIABILITY,
  * OR TORT (INCLUDING NEGLIGENCE OR OTHERWISE) ARISING IN ANY WAY OUT OF THE USE
  * OF THIS SOFTWARE, EVEN IF ADVISED OF THE POSSIBILITY OF SUCH DAMAGE.
  *
  ******************************************************************************
  */

/** @addtogroup CMSIS
  * @{
  */

/** @addtogroup stm32f0xx_system
  * @{
  */

/** @addtogroup STM32F0xx_System_Private_Includes
  * @{
  */

#include "stm32f0xx.h"
#include "hal_tick.h"
/**
  * @}
  */

/** @addtogroup STM32F0xx_System_Private_TypesDefinitions
  * @{
  */

/**
  * @}
  */

/** @addtogroup STM32F0xx_System_Private_Defines
  * @{
  */
#if !defined  (HSE_VALUE) 
  #define HSE_VALUE    ((uint32_t)8000000) /*!< Default value of the External oscillator in Hz.
                                                This value can be provided and adapted by the user application. */
#endif /* HSE_VALUE */

#if !defined  (HSI_VALUE)
  #define HSI_VALUE    ((uint32_t)8000000) /*!< Default value of the Internal oscillator in Hz.
                                                This value can be provided and adapted by the user application. */
#endif /* HSI_VALUE */

/**
  * @}
  */

/** @addtogroup STM32F0xx_System_Private_Macros
  * @{
  */

/* Select the clock sources (other than HSI) to start with (0=OFF, 1=ON) */
#define USE_PLL_HSE_EXTC (1) /* Use external clock */
#define USE_PLL_HSE_XTAL (1) /* Use external xtal */

/**
  * @}
  */

/** @addtogroup STM32F0xx_System_Private_Variables
  * @{
  */
  /* This variable is updated in three ways:
      1) by calling CMSIS function SystemCoreClockUpdate()
      2) by calling HAL API function HAL_RCC_GetHCLKFreq()
      3) each time HAL_RCC_ClockConfig() is called to configure the system clock frequency
         Note: If you use this function to configure the system clock there is no need to
               call the 2 first functions listed above, since SystemCoreClock variable is 
               updated automatically.
  */
uint32_t SystemCoreClock = 48000000;

const uint8_t AHBPrescTable[16] = {0, 0, 0, 0, 0, 0, 0, 0, 1, 2, 3, 4, 6, 7, 8, 9};

/**
  * @}
  */

/** @addtogroup STM32F0xx_System_Private_FunctionPrototypes
  * @{
  */

#if (USE_PLL_HSE_XTAL != 0) || (USE_PLL_HSE_EXTC != 0)
uint8_t SetSysClock_PLL_HSE(uint8_t bypass);
#endif

uint8_t SetSysClock_PLL_HSI(void);

/**
  * @}
  */

/** @addtogroup STM32F0xx_System_Private_Functions
  * @{
  */

/**
  * @brief  Setup the microcontroller system.
  *         Initialize the default HSI clock source, vector table location and the PLL configuration is reset.
  * @param  None
  * @retval None
  */
void SystemInit(void)
{
  /* Reset the RCC clock configuration to the default reset state ------------*/
  /* Set HSION bit */
  RCC->CR |= (uint32_t)0x00000001;

#if defined (STM32F051x8) || defined (STM32F058x8)
  /* Reset SW[1:0], HPRE[3:0], PPRE[2:0], ADCPRE and MCOSEL[2:0] bits */
  RCC->CFGR &= (uint32_t)0xF8FFB80C;
#else
  /* Reset SW[1:0], HPRE[3:0], PPRE[2:0], ADCPRE, MCOSEL[2:0], MCOPRE[2:0] and PLLNODIV bits */
  RCC->CFGR &= (uint32_t)0x08FFB80C;
#endif /* STM32F051x8 or STM32F058x8 */
  
  /* Reset HSEON, CSSON and PLLON bits */
  RCC->CR &= (uint32_t)0xFEF6FFFF;

  /* Reset HSEBYP bit */
  RCC->CR &= (uint32_t)0xFFFBFFFF;

  /* Reset PLLSRC, PLLXTPRE and PLLMUL[3:0] bits */
  RCC->CFGR &= (uint32_t)0xFFC0FFFF;

  /* Reset PREDIV[3:0] bits */
  RCC->CFGR2 &= (uint32_t)0xFFFFFFF0;

#if defined (STM32F072xB) || defined (STM32F078xx)
  /* Reset USART2SW[1:0], USART1SW[1:0], I2C1SW, CECSW, USBSW and ADCSW bits */
  RCC->CFGR3 &= (uint32_t)0xFFFCFE2C;
#elif defined (STM32F071xB)
  /* Reset USART2SW[1:0], USART1SW[1:0], I2C1SW, CECSW and ADCSW bits */
  RCC->CFGR3 &= (uint32_t)0xFFFFCEAC;
#elif defined (STM32F091xC) || defined (STM32F098xx)
  /* Reset USART3SW[1:0], USART2SW[1:0], USART1SW[1:0], I2C1SW, CECSW and ADCSW bits */
  RCC->CFGR3 &= (uint32_t)0xFFF0FEAC;
#elif defined (STM32F030x6) || defined (STM32F030x8) || defined (STM32F031x6) || defined (STM32F038xx) || defined (STM32F030xC)
  /* Reset USART1SW[1:0], I2C1SW and ADCSW bits */
  RCC->CFGR3 &= (uint32_t)0xFFFFFEEC;
#elif defined (STM32F051x8) || defined (STM32F058xx)
  /* Reset USART1SW[1:0], I2C1SW, CECSW and ADCSW bits */
  RCC->CFGR3 &= (uint32_t)0xFFFFFEAC;
#elif defined (STM32F042x6) || defined (STM32F048xx)
  /* Reset USART1SW[1:0], I2C1SW, CECSW, USBSW and ADCSW bits */
  RCC->CFGR3 &= (uint32_t)0xFFFFFE2C;
#elif defined (STM32F070x6) || defined (STM32F070xB)
  /* Reset USART1SW[1:0], I2C1SW, USBSW and ADCSW bits */
  RCC->CFGR3 &= (uint32_t)0xFFFFFE6C;
  /* Set default USB clock to PLLCLK, since there is no HSI48 */
  RCC->CFGR3 |= (uint32_t)0x00000080;  
#else
 #warning "No target selected"
#endif

  /* Reset HSI14 bit */
  RCC->CR2 &= (uint32_t)0xFFFFFFFE;

  /* Disable all interrupts */
  RCC->CIR = 0x00000000;

  /* Enable SYSCFGENR in APB2EN, needed for 1st call of NVIC_SetVector, to copy vectors from flash to ram */
  RCC->APB2ENR |= RCC_APB2ENR_SYSCFGEN;
  
  /* Configure the Cube driver */
  SystemCoreClock = 8000000; // At this stage the HSI is used as system clock
  HAL_Init();

  /* Configure the System clock source, PLL Multiplier and Divider factors,
     AHB/APBx prescalers and Flash settings */
  SetSysClock();

  /* Reset the timer to avoid issues after the RAM initialization */
  TIM_MST_RESET_ON;
  TIM_MST_RESET_OFF;
}

/**
   * @brief  Update SystemCoreClock variable according to Clock Register Values.
  *         The SystemCoreClock variable contains the core clock (HCLK), it can
  *         be used by the user application to setup the SysTick timer or configure
  *         other parameters.
  *
  * @note   Each time the core clock (HCLK) changes, this function must be called
  *         to update SystemCoreClock variable value. Otherwise, any configuration
  *         based on this variable will be incorrect.
  *
  * @note   - The system frequency computed by this function is not the real
  *           frequency in the chip. It is calculated based on the predefined
  *           constant and the selected clock source:
  *
  *           - If SYSCLK source is HSI, SystemCoreClock will contain the HSI_VALUE(*)
  *
  *           - If SYSCLK source is HSE, SystemCoreClock will contain the HSE_VALUE(**)
  *
  *           - If SYSCLK source is PLL, SystemCoreClock will contain the HSE_VALUE(**)
  *             or HSI_VALUE(*) multiplied/divided by the PLL factors.
  *
  *         (*) HSI_VALUE is a constant defined in stm32f0xx_hal.h file (default value
  *             8 MHz) but the real value may vary depending on the variations
  *             in voltage and temperature.
  *
  *         (**) HSE_VALUE is a constant defined in stm32f0xx_hal.h file (default value
  *              8 MHz), user has to ensure that HSE_VALUE is same as the real
  *              frequency of the crystal used. Otherwise, this function may
  *              have wrong result.
  *
  *         - The result of this function could be not correct when using fractional
  *           value for HSE crystal.
  *
  * @param  None
  * @retval None
  */
void SystemCoreClockUpdate (void)
{
  uint32_t tmp = 0, pllmull = 0, pllsource = 0, predivfactor = 0;

  /* Get SYSCLK source -------------------------------------------------------*/
  tmp = RCC->CFGR & RCC_CFGR_SWS;

  switch (tmp)
  {
    case RCC_CFGR_SWS_HSI:  /* HSI used as system clock */
      SystemCoreClock = HSI_VALUE;
      break;
    case RCC_CFGR_SWS_HSE:  /* HSE used as system clock */
      SystemCoreClock = HSE_VALUE;
      break;
    case RCC_CFGR_SWS_PLL:  /* PLL used as system clock */
      /* Get PLL clock source and multiplication factor ----------------------*/
      pllmull = RCC->CFGR & RCC_CFGR_PLLMUL;
      pllsource = RCC->CFGR & RCC_CFGR_PLLSRC;
      pllmull = ( pllmull >> 18) + 2;
      predivfactor = (RCC->CFGR2 & RCC_CFGR2_PREDIV) + 1;

      if (pllsource == RCC_CFGR_PLLSRC_HSE_PREDIV)
      {
        /* HSE used as PLL clock source : SystemCoreClock = HSE/PREDIV * PLLMUL */
        SystemCoreClock = (HSE_VALUE/predivfactor) * pllmull;
      }
#if defined(STM32F042x6) || defined(STM32F048xx) || defined(STM32F072xB) || defined(STM32F078xx) || defined(STM32F091xC) || defined(STM32F098xx)
      else if (pllsource == RCC_CFGR_PLLSRC_HSI48_PREDIV)
      {
        /* HSI48 used as PLL clock source : SystemCoreClock = HSI48/PREDIV * PLLMUL */
        SystemCoreClock = (HSI48_VALUE/predivfactor) * pllmull;
      }
#endif /* STM32F042x6 || STM32F048xx || STM32F072xB || STM32F078xx || STM32F091xC || STM32F098xx */
      else
      {
#if defined(STM32F042x6) || defined(STM32F048xx)  || defined(STM32F070x6) \
 || defined(STM32F078xx) || defined(STM32F071xB)  || defined(STM32F072xB) \
 || defined(STM32F070xB) || defined(STM32F091xC) || defined(STM32F098xx)  || defined(STM32F030xC)
        /* HSI used as PLL clock source : SystemCoreClock = HSI/PREDIV * PLLMUL */
        SystemCoreClock = (HSI_VALUE/predivfactor) * pllmull;
#else
        /* HSI used as PLL clock source : SystemCoreClock = HSI/2 * PLLMUL */
        SystemCoreClock = (HSI_VALUE >> 1) * pllmull;
#endif /* STM32F042x6 || STM32F048xx || STM32F070x6 || 
          STM32F071xB || STM32F072xB || STM32F078xx || STM32F070xB ||
          STM32F091xC || STM32F098xx || STM32F030xC */
      }
      break;
    default: /* HSI used as system clock */
      SystemCoreClock = HSI_VALUE;
      break;
  }
  /* Compute HCLK clock frequency ----------------*/
  /* Get HCLK prescaler */
  tmp = AHBPrescTable[((RCC->CFGR & RCC_CFGR_HPRE) >> 4)];
  /* HCLK clock frequency */
  SystemCoreClock >>= tmp;
}

/**
  * @brief  Configures the System clock source, PLL Multiplier and Divider factors,
  *               AHB/APBx prescalers and Flash settings
  * @note   This function should be called only once the RCC clock configuration  
  *         is reset to the default reset state (done in SystemInit() function).             
  * @param  None
  * @retval None
  */
void SetSysClock(void)
{
  /* 1- Try to start with HSE and external clock */
#if USE_PLL_HSE_EXTC != 0
  if (SetSysClock_PLL_HSE(1) == 0)
#endif
  {
    /* 2- If fail try to start with HSE and external xtal */
    #if USE_PLL_HSE_XTAL != 0
    if (SetSysClock_PLL_HSE(0) == 0)
    #endif
    {
      /* 3- If fail start with HSI clock */
      if (SetSysClock_PLL_HSI() == 0)
      {
        while(1)
        {
          // [TODO] Put something here to tell the user that a problem occured...
        }
      }
    }
  }
  
  // Output clock on MCO pin(PA8) for debugging purpose
  // HAL_RCC_MCOConfig(RCC_MCO, RCC_MCOSOURCE_SYSCLK, RCC_MCO_DIV1); // 48 MHz
}

#if (USE_PLL_HSE_XTAL != 0) || (USE_PLL_HSE_EXTC != 0)
/******************************************************************************/
/*            PLL (clocked by HSE) used as System clock source                */
/******************************************************************************/
uint8_t SetSysClock_PLL_HSE(uint8_t bypass)
{
  RCC_ClkInitTypeDef RCC_ClkInitStruct = {0};
  RCC_OscInitTypeDef RCC_OscInitStruct = {0};
  //Select HSI as system clock source to allow modification of the PLL configuration
  RCC_ClkInitStruct.ClockType = RCC_CLOCKTYPE_SYSCLK;
  RCC_ClkInitStruct.SYSCLKSource = RCC_SYSCLKSOURCE_HSI;
  if(HAL_RCC_ClockConfig(&RCC_ClkInitStruct, FLASH_LATENCY_1) != HAL_OK)
  {
    return 0; // FAIL
  }

  
  // Select HSE oscillator as PLL source
  RCC_OscInitStruct.OscillatorType = RCC_OSCILLATORTYPE_HSE;
  if (bypass == 0) {
      RCC_OscInitStruct.HSEState   = RCC_HSE_ON; // External 8 MHz xtal on OSC_IN/OSC_OUT
  } else {
      RCC_OscInitStruct.HSEState   = RCC_HSE_BYPASS; // External 8 MHz clock on OSC_IN only
  }
  RCC_OscInitStruct.PLL.PLLState   = RCC_PLL_ON;
  RCC_OscInitStruct.PLL.PLLSource  = RCC_PLLSOURCE_HSE;
  RCC_OscInitStruct.PLL.PREDIV     = RCC_PREDIV_DIV2;
  RCC_OscInitStruct.PLL.PLLMUL     = RCC_PLL_MUL12;
  if (HAL_RCC_OscConfig(&RCC_OscInitStruct) != HAL_OK) {
      return 0; // FAIL
  }
 
  // Select PLL as system clock source and configure the HCLK and PCLK1 clocks dividers
  RCC_ClkInitStruct.ClockType      = (RCC_CLOCKTYPE_SYSCLK | RCC_CLOCKTYPE_HCLK | RCC_CLOCKTYPE_PCLK1);
  RCC_ClkInitStruct.SYSCLKSource   = RCC_SYSCLKSOURCE_PLLCLK; // 48 MHz
  RCC_ClkInitStruct.AHBCLKDivider  = RCC_SYSCLK_DIV1;         // 48 MHz
  RCC_ClkInitStruct.APB1CLKDivider = RCC_HCLK_DIV1;           // 48 MHz
  if (HAL_RCC_ClockConfig(&RCC_ClkInitStruct, FLASH_LATENCY_1) != HAL_OK) {
      return 0; // FAIL
  }
  
  // Output clock on MCO pin(PA8) for debugging purpose
  //if (bypass == 0)
  //  HAL_RCC_MCOConfig(RCC_MCO, RCC_MCOSOURCE_HSE, RCC_MCO_DIV2); // 4 MHz with xtal
  //else
  //  HAL_RCC_MCOConfig(RCC_MCO, RCC_MCOSOURCE_HSE, RCC_MCO_DIV4); // 2 MHz with ST-Link MCO
  
  return 1; // OK
}
#endif

/******************************************************************************/
/*            PLL (clocked by HSI) used as System clock source                */
/******************************************************************************/
uint8_t SetSysClock_PLL_HSI(void)
{
  RCC_ClkInitTypeDef RCC_ClkInitStruct;
  RCC_OscInitTypeDef RCC_OscInitStruct;
 
  // Select PLLCLK = 48 MHz ((HSI 8 MHz / 2) * 12)
<<<<<<< HEAD
  RCC_OscInitStruct.OscillatorType          = RCC_OSCILLATORTYPE_HSI;
  RCC_OscInitStruct.HSEState                = RCC_HSE_OFF;
  RCC_OscInitStruct.LSEState                = RCC_LSE_OFF;
  RCC_OscInitStruct.HSIState                = RCC_HSI_ON;
  RCC_OscInitStruct.HSICalibrationValue     = RCC_HSICALIBRATION_DEFAULT;
  RCC_OscInitStruct.HSI14State              = RCC_HSI_OFF;
  RCC_OscInitStruct.HSI14CalibrationValue   = RCC_HSI14CALIBRATION_DEFAULT;
  RCC_OscInitStruct.HSI48State              = RCC_HSI_ON;
  RCC_OscInitStruct.LSIState                = RCC_LSI_OFF;
  RCC_OscInitStruct.PLL.PLLState            = RCC_PLL_ON;
  RCC_OscInitStruct.PLL.PLLSource           = RCC_PLLSOURCE_HSI; // HSI div 2
  RCC_OscInitStruct.PLL.PREDIV              = RCC_PREDIV_DIV1;
  RCC_OscInitStruct.PLL.PLLMUL              = RCC_PLL_MUL12;
=======
  RCC_OscInitStruct.OscillatorType = RCC_OSCILLATORTYPE_HSI;
  RCC_OscInitStruct.HSIState       = RCC_HSI_ON;
  RCC_OscInitStruct.PLL.PLLState   = RCC_PLL_ON;
  RCC_OscInitStruct.PLL.PLLSource  = RCC_PLLSOURCE_HSI; // HSI div 2
  RCC_OscInitStruct.PLL.PREDIV     = RCC_PREDIV_DIV2;
  RCC_OscInitStruct.PLL.PLLMUL     = RCC_PLL_MUL12;
>>>>>>> 4d66e2d0
  if (HAL_RCC_OscConfig(&RCC_OscInitStruct) != HAL_OK) {
      return 0; // FAIL
  }
 
  // Select PLL as system clock source and configure the HCLK and PCLK1 clocks dividers
  RCC_ClkInitStruct.ClockType      = (RCC_CLOCKTYPE_SYSCLK | RCC_CLOCKTYPE_HCLK | RCC_CLOCKTYPE_PCLK1);
  RCC_ClkInitStruct.SYSCLKSource   = RCC_SYSCLKSOURCE_PLLCLK; // 48 MHz
  RCC_ClkInitStruct.AHBCLKDivider  = RCC_SYSCLK_DIV1;         // 48 MHz
  RCC_ClkInitStruct.APB1CLKDivider = RCC_HCLK_DIV1;           // 48 MHz
  if (HAL_RCC_ClockConfig(&RCC_ClkInitStruct, FLASH_LATENCY_1) != HAL_OK) {
      return 0; // FAIL
  }

  // Output clock on MCO1 pin(PA8) for debugging purpose
  //HAL_RCC_MCOConfig(RCC_MCO, RCC_MCOSOURCE_HSI, RCC_MCO_DIV1); // 48 MHz

  return 1; // OK
}

/**
  * @}
  */

/**
  * @}
  */

/**
  * @}
  */

/************************ (C) COPYRIGHT STMicroelectronics *****END OF FILE****/
<|MERGE_RESOLUTION|>--- conflicted
+++ resolved
@@ -433,7 +433,6 @@
   RCC_OscInitTypeDef RCC_OscInitStruct;
  
   // Select PLLCLK = 48 MHz ((HSI 8 MHz / 2) * 12)
-<<<<<<< HEAD
   RCC_OscInitStruct.OscillatorType          = RCC_OSCILLATORTYPE_HSI;
   RCC_OscInitStruct.HSEState                = RCC_HSE_OFF;
   RCC_OscInitStruct.LSEState                = RCC_LSE_OFF;
@@ -445,16 +444,8 @@
   RCC_OscInitStruct.LSIState                = RCC_LSI_OFF;
   RCC_OscInitStruct.PLL.PLLState            = RCC_PLL_ON;
   RCC_OscInitStruct.PLL.PLLSource           = RCC_PLLSOURCE_HSI; // HSI div 2
-  RCC_OscInitStruct.PLL.PREDIV              = RCC_PREDIV_DIV1;
+  RCC_OscInitStruct.PLL.PREDIV              = RCC_PREDIV_DIV2;
   RCC_OscInitStruct.PLL.PLLMUL              = RCC_PLL_MUL12;
-=======
-  RCC_OscInitStruct.OscillatorType = RCC_OSCILLATORTYPE_HSI;
-  RCC_OscInitStruct.HSIState       = RCC_HSI_ON;
-  RCC_OscInitStruct.PLL.PLLState   = RCC_PLL_ON;
-  RCC_OscInitStruct.PLL.PLLSource  = RCC_PLLSOURCE_HSI; // HSI div 2
-  RCC_OscInitStruct.PLL.PREDIV     = RCC_PREDIV_DIV2;
-  RCC_OscInitStruct.PLL.PLLMUL     = RCC_PLL_MUL12;
->>>>>>> 4d66e2d0
   if (HAL_RCC_OscConfig(&RCC_OscInitStruct) != HAL_OK) {
       return 0; // FAIL
   }
