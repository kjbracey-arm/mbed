/* mbed Microcontroller Library
 * Copyright (c) 2006-2013 ARM Limited
 *
 * Licensed under the Apache License, Version 2.0 (the "License");
 * you may not use this file except in compliance with the License.
 * You may obtain a copy of the License at
 *
 *     http://www.apache.org/licenses/LICENSE-2.0
 *
 * Unless required by applicable law or agreed to in writing, software
 * distributed under the License is distributed on an "AS IS" BASIS,
 * WITHOUT WARRANTIES OR CONDITIONS OF ANY KIND, either express or implied.
 * See the License for the specific language governing permissions and
 * limitations under the License.
 */

#ifndef MBED_BLE_GAP_H__
#define MBED_BLE_GAP_H__

#include "BLETypes.h"
#include "BLEProtocol.h"
#include "GapAdvertisingData.h"
#include "GapAdvertisingParams.h"
#include "GapScanningParams.h"
#include "GapEvents.h"
#include "CallChainOfFunctionPointersWithContext.h"
#include "FunctionPointerWithContext.h"
#include "platform/mbed_toolchain.h"

/* Forward declarations for classes that are only used for pointers or
   references. */
class GapAdvertisingParams;
class GapScanningParams;
class GapAdvertisingData;

/**
 * @addtogroup ble
 * @{
 * @addtogroup gap
 * @{
 */

/**
 * Define device discovery, connection and link management procedures.
 *
 * - Device discovery: A device can advertise nearby peers of its existence,
 * identity and capabilities. Similarly, a device can scan its environment to
 * find advertising peers. The information acquired during the scan helps to
 * identify peers and understand their use. A scanner may acquire more information
 * about an advertising peer by sending a scan request. If the peer accepts scan
 * requests, it may reply with additional information about its state.
 *
 * - Connection: A bluetooth device can establish a connection to a connectable
 * advertising peer. Once the connection is established, both devices can
 * communicate using the GATT protocol. The GATT protocol allows connected
 * devices to expose a set of states that the other peer can discover, read and write.
 *
 * - Link Management: Connected devices may drop the connection and may adjust
 * connection parameters according to the power envelop needed for their
 * application.
 *
 * @par Accessing gap
 *
 * Instance of a Gap class for a given BLE device should be accessed using
 * BLE::gap(). The reference returned remains valid until the BLE instance
 * shut down (see BLE::shutdown()).
 *
 * @code
 * // assuming ble_device has been initialized
 * BLE& ble_device;
 *
 * Gap& gap = ble_device.gap();
 * @endcode
 *
 * @par Advertising
 *
 * Advertising consists of broadcasting at a regular interval a small amount of
 * data containing valuable informations about the device. These packets may be
 * scanned by peer devices listening on BLE advertising channels.
 *
 * Scanners may also request additional information from a device advertising by
 * sending a scan request. If the broadcaster accepts scan requests, it can reply
 * with a scan response packet containing additional information.
 *
 * @code
 * // assuming gap has been initialized
 * Gap& gap;
 *
 * // construct the packet to advertise
 * GapAdvertisingData advertising_data;
 *
 * // Add advertiser flags
 * advertising_data.addFlags(
 *    GapAdvertisingData::LE_GENERAL_DISCOVERABLE |
 *    GapAdvertisingData::BREDR_NOT_SUPPORTED
 * );
 *
 * // Add the name of the device to the advertising data
 * static const uint8_t device_name[] = "HRM";
 * advertising_data.addData(
 *     GapAdvertisingData::COMPLETE_LOCAL_NAME,
 *     device_name,
 *     sizeof(device_name)
 * );
 *
 * // set the advertising data in the gap instance, they will be used when
 * // advertising starts.
 * gap.setAdvertisingPayload(advertising_data);
 *
 * // Configure the advertising procedure
 * GapAdvertisingParams advertising_params(
 *     GapAdvertisingParams::ADV_CONNECTABLE_UNDIRECTED, // type of advertising
 *     GapAdvertisingParams::MSEC_TO_ADVERTISEMENT_DURATION_UNITS(1000), // interval
 *     0 // The advertising procedure will not timeout
 * );
 *
 * gap.setAdvertisingParams(advertising_params);
 *
 * // start the advertising procedure, the device will advertise its flag and the
 * // name "HRM". Other peers will also be allowed to connect to it.
 * gap.startAdvertising();
 * @endcode
 *
 * @par Scanning
 *
 * Scanning consist of listening for peer advertising packets. From a scan, a
 * device can identify devices available in its environment.
 *
 * If the device scans actively, then it will send scan request to scannable
 * advertisers and collect their scan response.
 *
 * @code
 * // assuming gap has been initialized
 * Gap& gap;
 *
 * // Handle advertising packet by dumping their content
 * void handle_advertising_packet(const AdvertisementCallbackParams_t* packet)
 * {
 *    printf("Packet received: \r\n");
 *    printf("  - peer address: %02X:%02X:%02X:%02X:%02X:%02X\r\n",
 *           packet->peerAddr[5], packet->peerAddr[4], packet->peerAddr[3],
 *           packet->peerAddr[2], packet->peerAddr[1], packet->peerAddr[0]);
 *    printf("  - rssi: %d", packet->rssi);
 *    printf("  - scan response: %s\r\n", packet->isScanresponse ? "true" : "false");
 *    printf("  - advertising type: %d\r\n", packet->type);
 *    printf("  - advertising type: %d\r\n", packet->type);
 *    printf("  - Advertising data: \r\n");
 *
 *    // parse advertising data, it is a succession of AD structures where
 *    // the first byte is the size of the AD structure, the second byte the
 *    // type of the data and remaining bytes are the value.
 *
 *    for (size_t i = 0; i < packet->advertisingDataLen; i += packet->advertisingData[i]) {
 *        printf("    - type: 0X%02X, data: ", packet->advertisingData[i + 1]);
 *        for (size_t j = 0; j < packet->advertisingData[i] - 2; ++j) {
 *            printf("0X%02X ", packet->advertisingData[i + 2 + j]);
 *        }
 *        printf("\r\n");
 *    }
 * }
 *
 * // set the scan parameters
 * gap.setScanParams(
 *      100, // interval between two scan window in ms
 *      50,  // scan window: period during which the device listen for advertising packets.
 *      0,   // the scan process never ends
 *      true // the device sends scan request to scannable peers.
 * );
 *
 * // start the scan procedure
 * gap.startScan(handle_advertising_packet);
 * @endcode
 *
 * @par Connection event handling
 *
 * A peer may connect device advertising connectable packets. The
 * advertising procedure ends as soon as the device is connected.
 *
 * A device accepting a connection request from a peer is named a peripheral,
 * and the device initiating the connection is named a central.
 *
 * Peripheral and central receive a connection event when the connection is
 * effective.
 *
 * @code
 * Gap& gap;
 *
 * // handle connection event
 * void when_connected(const ConnectionCallbackParams_t *connection_event) {
 *    // If this callback is entered, then the connection to a peer is effective.
 * }
 *
 * // register connection event handler, which will be invoked whether the device
 * // acts as a central or a peripheral
 * gap.onConnection(when_connected);
 * @endcode
 *
 * @par Connection initiation
 *
 * Connection is initiated central devices.
 *
 * @code
 * // assuming gap has been initialized
 * Gap& gap;
 *
 * // Handle the connection event
 * void handle_connection(const ConnectionCallbackParams_t* connection_event)
 * {
 *    // event handling
 * }
 *
 * // Handle advertising packet: connect to the first connectable device
 * void handle_advertising_packet(const AdvertisementCallbackParams_t* packet)
 * {
 *    if (packet->type != GapAdvertisingParams::ADV_CONNECTABLE_UNDIRECTED) {
 *       return;
 *    }
 *
 *    // register connection event handler
 *    gap.onConnection(handle_connection);
 *
 *    Gap::ConnectionParams_t connection_parameters = {
 *       50, // min connection interval
 *       100, // max connection interval
 *       0, // slave latency
 *       600 // connection supervision timeout
 *    };
 *
 *    // scan parameter used to find the device to connect to
 *    GapScanningParams scanning_params(
 *      100, // interval
 *      100, // window
 *      0, // timeout
 *      false // active
 *    );
 *
 *    // Initiate the connection procedure
 *    gap.connect(
 *       packet->peerAddr,
 *       packet->addressType,
 *       &connection_parameters,
 *       &scanning_params
 *    );
 * }
 *
 * // set the scan parameters
 * gap.setScanParams(
 *      100, // interval between two scan window in ms
 *      50,  // scan window: period during which the device listen for advertising packets.
 *      0,   // the scan process never ends
 *      true // the device sends scan request to scannable peers.
 * );
 *
 * // start the scan procedure
 * gap.startScan(handle_advertising_packet);
 * @endcode
 *
 * @par disconnection
 *
 * The application code initiates a disconnection when it calls the
 * disconnect(Handle_t, DisconnectionReason_t) function.
 *
 * Disconnection may also be initiated by the remote peer or the local
 * controller/stack. To catch all disconnection events, application code may
 * set up an handler taking care of disconnection events by calling
 * onDisconnection().
 */
class Gap {
    /*
     * DEPRECATION ALERT: all of the APIs in this `public` block are deprecated.
     * They have been relocated to the class BLEProtocol.
     */
public:
    /**
     * Address-type for BLEProtocol addresses.
     *
     * @deprecated Use BLEProtocol::AddressType_t instead.
     */
    typedef BLEProtocol::AddressType_t AddressType_t;

    /**
     * Address-type for BLEProtocol addresses.
     *
     * @deprecated Use BLEProtocol::AddressType_t instead.
     */
    typedef BLEProtocol::AddressType_t addr_type_t;

    /**
     * Address-type for BLEProtocol addresses.
     *
     * @deprecated Use BLEProtocol::AddressType_t instead. The following
     * constants have been left in their deprecated state to transparently
     * support existing applications that may have used Gap::ADDR_TYPE_*.
     */
    enum DeprecatedAddressType_t {
        ADDR_TYPE_PUBLIC = BLEProtocol::AddressType::PUBLIC,
        ADDR_TYPE_RANDOM_STATIC = BLEProtocol::AddressType::RANDOM_STATIC,
        ADDR_TYPE_RANDOM_PRIVATE_RESOLVABLE = BLEProtocol::AddressType::RANDOM_PRIVATE_RESOLVABLE,
        ADDR_TYPE_RANDOM_PRIVATE_NON_RESOLVABLE = BLEProtocol::AddressType::RANDOM_PRIVATE_NON_RESOLVABLE
    };

    /**
     * Length (in octets) of the BLE MAC address.
     */
    static const unsigned ADDR_LEN = BLEProtocol::ADDR_LEN;

    /**
     * 48-bit address, LSB format.
     *
     * @deprecated Use BLEProtocol::AddressBytes_t instead.
     */
    typedef BLEProtocol::AddressBytes_t Address_t;

    /**
     * 48-bit address, LSB format.
     *
     * @deprecated Use BLEProtocol::AddressBytes_t instead.
     */
    typedef BLEProtocol::AddressBytes_t address_t;

public:
    /**
     * Enumeration of possible timeout sources.
     */
    enum TimeoutSource_t {
        /**
         * Advertising timeout.
         */
        TIMEOUT_SRC_ADVERTISING = 0x00,

        /**
         * Security request timeout.
         */
        TIMEOUT_SRC_SECURITY_REQUEST = 0x01,

        /**
         * Scanning timeout.
         */
        TIMEOUT_SRC_SCAN = 0x02,

        /**
         * Connection timeout.
         */
        TIMEOUT_SRC_CONN = 0x03,
    };

    /**
     * Enumeration of disconnection reasons.
     *
     * @attention There might be a mismatch between the disconnection reason
     * passed to disconnect() and the disconnection event generated locally
     * because the disconnection reason passed to disconnect() is the
     * disconnection reason to be transmitted to the peer.
     */
    enum DisconnectionReason_t {
        /**
         * The connection timed out.
         *
         * @attention shall not be used as a reason in disconnect().
         */
        CONNECTION_TIMEOUT = 0x08,

        /**
         * Connection terminated by the user.
         */
        REMOTE_USER_TERMINATED_CONNECTION = 0x13,

        /**
         * Remote device terminated connection due to low resources.
         */
        REMOTE_DEV_TERMINATION_DUE_TO_LOW_RESOURCES = 0x14,

        /**
         * Remote device terminated connection due to power off.
         */
        REMOTE_DEV_TERMINATION_DUE_TO_POWER_OFF = 0x15,

        /**
         * Indicate that the local user or the internal
         * Bluetooth subsystem terminated the connection.
         *
         * @attention shall not be used as a reason in disconnect().
         */
        LOCAL_HOST_TERMINATED_CONNECTION = 0x16,

        /**
         * Connection parameters were unacceptable.
         */
        CONN_INTERVAL_UNACCEPTABLE = 0x3B,
    };

    /**
     * Advertising policy filter modes.
     *
     * @see Bluetooth Core Specification 4.2 (Vol. 6), Part B, Section 4.3.2.
     */
    enum AdvertisingPolicyMode_t {
        /**
         * The whitelist is not used to filter peer request during advertising.
         */
        ADV_POLICY_IGNORE_WHITELIST = 0,

        /**
         * The whitelist is used to filter peer scan requests.
         */
        ADV_POLICY_FILTER_SCAN_REQS = 1,

        /**
         * The whitelist is used to filter peer connection requests.
         */
        ADV_POLICY_FILTER_CONN_REQS = 2,

        /**
         * The whitelist is used to filter peer scan and connection requests.
         */
        ADV_POLICY_FILTER_ALL_REQS  = 3,
    };

    /**
     * Scanning policy filter mode.
     *
     * @see Bluetooth Core Specification 4.2 (Vol. 6), Part B, Section 4.3.3.
     */
    enum ScanningPolicyMode_t {
        /**
         * The whitelist is not used for scanning operations.
         */
        SCAN_POLICY_IGNORE_WHITELIST = 0,

        /**
         * The whitelist is used to filter incoming advertising.
         */
        SCAN_POLICY_FILTER_ALL_ADV = 1,
    };

    /**
     * Connection initiation policy filter mode.
     *
     * @see Bluetooth Core Specification 4.2 (vol. 6), Part B, Section 4.4.4.
     */
    enum InitiatorPolicyMode_t {
        /**
         * Connection can be initiated to any device.
         */
        INIT_POLICY_IGNORE_WHITELIST = 0,

        /**
         * Connection initiation is restricted to the devices present in the
         * whitelist.
         */
        INIT_POLICY_FILTER_ALL_ADV = 1,
    };

    /**
     * Representation of a whitelist of addresses.
     */
    struct Whitelist_t {
        /**
         * Pointer to the array of the addresses composing the whitelist.
         */
        BLEProtocol::Address_t *addresses;

        /**
         * Number addresses in this whitelist.
         */
        uint8_t size;

        /**
         * Capacity of the array holding the addresses.
         */
        uint8_t capacity;
    };

    /**
     * Description of the states of the device.
     */
    struct GapState_t {
        /**
         * If set, the device is currently advertising.
         */
        unsigned advertising : 1;

        /**
         * If set, the device is connected to at least one other peer.
         */
        unsigned connected : 1;
    };

    /**
     * Opaque value type representing a connection handle.
     *
     * It is used to identify to refer to a specific connection across Gap,
     * GattClient and GattEvent API.
     *
     * @note instances are generated by in the connection callback.
     */
    typedef ble::connection_handle_t Handle_t;

    /**
     * Parameters of a BLE connection.
     */
    typedef struct {
        /**
         * Minimum interval between two connection events allowed for a
         * connection.
         *
         * It shall be less than or equal to maxConnectionInterval. This value,
         * in units of 1.25ms, is included in the range [0x0006 : 0x0C80].
         */
        uint16_t minConnectionInterval;

        /**
         * Maximum interval between two connection events allowed for a
         * connection.
         *
         * It shall be greater than or equal to minConnectionInterval. This
         * value is in unit of 1.25ms and is in the range [0x0006 : 0x0C80].
         */
        uint16_t maxConnectionInterval;

        /**
         * Number of connection events the slave can drop if it has nothing to
         * communicate to the master.
         *
         * This value shall be in the range [0x0000 : 0x01F3].
         */
        uint16_t slaveLatency;

        /**
         * Link supervision timeout for the connection.
         *
         * Time after which the connection is considered lost if the device
         * didn't receive a packet from its peer.
         *
         * It is larger than:
         *        (1 + slaveLatency) * maxConnectionInterval * 2
         *
         * This value is in the range [0x000A : 0x0C80] and is in unit of
         * 10 ms.
         *
         * @note maxConnectionInterval is in ms in the formulae above.
         */
        uint16_t connectionSupervisionTimeout;
    } ConnectionParams_t;

    /**
     * Enumeration of GAP roles.
     *
     * @note The BLE API does not express the broadcaster and scanner roles.
     *
     * @attention A device can fulfill different roles concurrently.
     */
    enum Role_t {
        /**
         * Peripheral Role.
         *
         * The device can advertise and it can be connected by a central. It
         * acts as a slave when connected.
         *
         * @note A peripheral is a broadcaster.
         */
        PERIPHERAL = 0x1,

        /**
         * Central Role.
         *
         * The device can scan and initiate connection to peripherals. It
         * acts as the master when a connection is established.
         *
         * @note A central is a scanner.
         */
        CENTRAL = 0x2,
    };

    /**
     * Representation of a scanned advertising packet.
     *
     * Instances of this type are passed to the callback registered in
     * startScan().
     */
    struct AdvertisementCallbackParams_t {
        /**
         * BLE address of the device that has advertised the packet.
         */
        BLEProtocol::AddressBytes_t peerAddr;

        /**
         * RSSI value of the packet.
         */
        int8_t rssi;

        /**
         * Flag indicating if the packet is a response to a scan request.
         */
        bool isScanResponse;

        /**
         * Type of advertisement.
         */
        GapAdvertisingParams::AdvertisingType_t type;

        /**
         * Length of the advertisement data.
         */
        uint8_t advertisingDataLen;

        /**
         * Pointer to the advertisement packet's data.
         */
        const uint8_t *advertisingData;

        /**
         * Type of the address received
         */
        AddressType_t addressType;
    };

    /**
     * Type of the callback handling scanned advertisement packets.
     *
     * @see Gap::startScan().
     */
    typedef FunctionPointerWithContext<const AdvertisementCallbackParams_t *>
        AdvertisementReportCallback_t;

    /**
     * Connection events.
     *
     * It contains all the information related to a newly established connection.
     *
     * Instances of this structure are passed to handlers that
     * Gap::onConnection() registers when a connection is established.
     */
    struct ConnectionCallbackParams_t {
        /**
         * Connection handle.
         */
        Handle_t handle;

        /**
         * Connection Role of the local device.
         */
        Role_t role;

        /**
         * Type of the address the peer uses.
         */
        BLEProtocol::AddressType_t peerAddrType;

        /**
         * Address of the peer.
         */
        BLEProtocol::AddressBytes_t peerAddr;

        /**
         * Address type of the local device.
         */
        BLEProtocol::AddressType_t  ownAddrType;

        /**
         * Address of the local device.
         */
        BLEProtocol::AddressBytes_t ownAddr;

        /**
         * Connection parameters.
         */
        const ConnectionParams_t   *connectionParams;

        /**
         * Construct an instance of ConnectionCallbackParams_t.
         *
         * @param[in] handleIn Value to assign to handle.
         * @param[in] roleIn Value to assign to role.
         * @param[in] peerAddrTypeIn Value to assign to peerAddrType.
         * @param[in] peerAddrIn Value to assign to peerAddr.
         * @param[in] ownAddrTypeIn Value to assign to ownAddrType.
         * @param[in] ownAddrIn Value to assign to ownAddr.
         * @param[in] connectionParamsIn Value to assign to connectionParams.
         *
         * @note Constructor is not meant to be called by user code.
         * The BLE API vendor code generates ConnectionCallbackParams_t.
         */
        ConnectionCallbackParams_t(
            Handle_t handleIn,
            Role_t roleIn,
            BLEProtocol::AddressType_t peerAddrTypeIn,
            const uint8_t *peerAddrIn,
            BLEProtocol::AddressType_t ownAddrTypeIn,
            const uint8_t *ownAddrIn,
            const ConnectionParams_t *connectionParamsIn
        ) : handle(handleIn),
            role(roleIn),
            peerAddrType(peerAddrTypeIn),
            peerAddr(),
            ownAddrType(ownAddrTypeIn),
            ownAddr(),
            connectionParams(connectionParamsIn)
        {
            memcpy(peerAddr, peerAddrIn, ADDR_LEN);
            memcpy(ownAddr, ownAddrIn, ADDR_LEN);
        }
    };

    /**
     * Disconnection event.
     *
     * Instances of this event are passed to callbacks registered with
     * Gap::onDisconnection() when a connection ends.
     *
     * @note Constructor is not meant to be called by user code.
     * The BLE API vendor code generates ConnectionCallbackParams_t.
     */
    struct DisconnectionCallbackParams_t {
        /**
         * ID of the connection that has ended.
         */
        Handle_t handle;

        /**
         * Reason of the disconnection.
         */
        DisconnectionReason_t reason;

        /**
         * Construct a DisconnectionCallbackParams_t.
         *
         * @param[in] handleIn Value assigned to handle.
         * @param[in] reasonIn Value assigned to reason.
         */
        DisconnectionCallbackParams_t(
            Handle_t handleIn,
            DisconnectionReason_t reasonIn
        ) : handle(handleIn),
            reason(reasonIn)
        {}
    };

    /**
     * Number of microseconds in 1.25 milliseconds.
     */
    static const uint16_t UNIT_1_25_MS  = 1250;

    /**
     * Convert milliseconds into 1.25ms units.
     *
     * This function may be used to convert ms time of connection intervals into
     * the format expected for connection parameters.
     *
     * @param[in] durationInMillis The duration in milliseconds.
     *
     * @return The duration in unit of 1.25ms.
     */
    static uint16_t MSEC_TO_GAP_DURATION_UNITS(uint32_t durationInMillis)
    {
        return (durationInMillis * 1000) / UNIT_1_25_MS;
    }

    /**
     * Timeout event handler.
     *
     * @see Gap::onTimeout().
     */
    typedef FunctionPointerWithContext<TimeoutSource_t> TimeoutEventCallback_t;

    /**
     * Callchain of timeout event handlers.
     *
     * @see Gap::onTimeout().
     */
    typedef CallChainOfFunctionPointersWithContext<TimeoutSource_t>
        TimeoutEventCallbackChain_t;

    /**
     * Connection event handler.
     *
     * @see Gap::onConnection().
     */
    typedef FunctionPointerWithContext<const ConnectionCallbackParams_t *>
        ConnectionEventCallback_t;

    /**
     * Callchain of connection event handlers.
     *
     * @see Gap::onConnection().
     */
    typedef CallChainOfFunctionPointersWithContext<const ConnectionCallbackParams_t *>
        ConnectionEventCallbackChain_t;

    /**
     * Disconnection event handler.
     *
     * @see Gap::onDisconnection().
     */
    typedef FunctionPointerWithContext<const DisconnectionCallbackParams_t*>
        DisconnectionEventCallback_t;

    /**
     * Callchain of disconnection event handlers.
     *
     * @see Gap::onDisconnection().
     */
    typedef CallChainOfFunctionPointersWithContext<const DisconnectionCallbackParams_t*>
        DisconnectionEventCallbackChain_t;

    /**
     * Radio notification event handler.
     *
     * @see Gap::onRadioNotification().
     */
    typedef FunctionPointerWithContext<bool> RadioNotificationEventCallback_t;

    /**
     * Gap shutdown event handler.
     *
     * @see Gap::onShutdown().
     */
    typedef FunctionPointerWithContext<const Gap *> GapShutdownCallback_t;

    /**
     * Callchain of gap shutdown event handler.
     *
     * @see Gap::onShutdown().
     */
    typedef CallChainOfFunctionPointersWithContext<const Gap *>
        GapShutdownCallbackChain_t;

    /*
     * The following functions are meant to be overridden in the platform-specific subclass.
     */
public:
    /**
     * Set the device MAC address and type.
     *
     * The address set is used in subsequent GAP operations: scanning,
     * advertising and connection initiation.
     *
     * @param[in] type Type of the address to set.
     * @param[in] address Value of the address to set. It is ordered in
     * little endian. This parameter is not considered if the address type
     * is RANDOM_PRIVATE_RESOLVABLE or RANDOM_PRIVATE_NON_RESOLVABLE. For those
     * types of address, the BLE API itself generates the address.
     *
     * @note Some implementation may refuse to set a new PUBLIC address.
     * @note Random static address set does not change.
     *
     * @return BLE_ERROR_NONE on success.
     */
    virtual ble_error_t setAddress(
        BLEProtocol::AddressType_t type,
        const BLEProtocol::AddressBytes_t address
    ) {
        /* avoid compiler warnings about unused variables */
        (void)type;
        (void)address;

        /* Requesting action from porter(s): override this API if this capability
           is supported. */
        return BLE_ERROR_NOT_IMPLEMENTED;
    }

    /**
     * Fetch the current address and its type.
     *
     * @param[out] typeP Type of the current address set.
     * @param[out] address Value of the current address.
     *
     * @return BLE_ERROR_NONE on success.
     */
    virtual ble_error_t getAddress(
        BLEProtocol::AddressType_t *typeP,
        BLEProtocol::AddressBytes_t address
    ) {
        /* Avoid compiler warnings about unused variables. */
        (void)typeP;
        (void)address;

        /* Requesting action from porter(s): override this API if this capability
           is supported. */
        return BLE_ERROR_NOT_IMPLEMENTED;
    }

    /**
     * Get the minimum advertising interval in milliseconds, which can be used
     * for connectable advertising types.
     *
     * @return Minimum Advertising interval in milliseconds for connectable
     * undirected and connectable directed advertising types.
     */
    virtual uint16_t getMinAdvertisingInterval(void) const
    {
        /* Requesting action from porter(s): override this API if this capability
           is supported. */
        return 0;
    }

    /**
     * Get the minimum advertising interval in milliseconds, which can be
     * used for nonconnectable advertising type.
     *
     * @return Minimum Advertising interval in milliseconds for scannable
     * undirected and nonconnectable undirected event types.
     */
    virtual uint16_t getMinNonConnectableAdvertisingInterval(void) const
    {
        /* Requesting action from porter(s): override this API if this capability
           is supported. */
        return 0;
    }

    /**
     * Get the maximum advertising interval in milliseconds.
     *
     * @return Maximum Advertising interval in milliseconds.
     */
    virtual uint16_t getMaxAdvertisingInterval(void) const
    {
        /* Requesting action from porter(s): override this API if this capability
           is supported. */
        return 0xFFFF;
    }

    /**
     * Stop the ongoing advertising procedure.
     *
     * @note The current advertising parameters remain in effect.
     *
     * @retval BLE_ERROR_NONE if the advertising procedure has been successfully
     * stopped.
     */
    virtual ble_error_t stopAdvertising(void)
    {
        /* Requesting action from porter(s): override this API if this capability
           is supported. */
        return BLE_ERROR_NOT_IMPLEMENTED;
    }

    /**
     * Stop the ongoing scanning procedure.
     *
     * The current scanning parameters remain in effect.
     *
     * @retval BLE_ERROR_NONE if successfully stopped scanning procedure.
     */
    virtual ble_error_t stopScan()
    {
        /* Requesting action from porter(s): override this API if this capability
           is supported. */
        return BLE_ERROR_NOT_IMPLEMENTED;
    }

    /**
     * Initiate a connection to a peer.
     *
     * Once the connection is established, a ConnectionCallbackParams_t event is
     * emitted to handlers that have been registered with onConnection().
     *
     * @param[in] peerAddr MAC address of the peer. It must be in LSB format.
     * @param[in] peerAddrType Address type of the peer.
     * @param[in] connectionParams Connection parameters to use.
     * @param[in] scanParams Scan parameters used to find the peer.
     *
     * @return BLE_ERROR_NONE if connection establishment procedure is started
     * successfully. The connectionCallChain (if set) is invoked upon
     * a connection event.
     */
    virtual ble_error_t connect(
        const BLEProtocol::AddressBytes_t peerAddr,
        BLEProtocol::AddressType_t peerAddrType,
        const ConnectionParams_t *connectionParams,
        const GapScanningParams *scanParams
    ) {
        /* Avoid compiler warnings about unused variables. */
        (void)peerAddr;
        (void)peerAddrType;
        (void)connectionParams;
        (void)scanParams;

        /* Requesting action from porter(s): override this API if this capability
           is supported. */
        return BLE_ERROR_NOT_IMPLEMENTED;
    }

    /**
     * Initiate a connection to a peer.
     *
     * @see connect()
     *
     * @deprecated  This funtion overloads Gap::connect(
     *      const BLEProtocol::Address_t peerAddr,
     *      BLEProtocol::AddressType_t peerAddrType,
     *      const ConnectionParams_t *connectionParams,
     *      const GapScanningParams *scanParams
     * )
     * to maintain backward compatibility for changes from Gap::AddressType_t to
     * BLEProtocol::AddressType_t.
     */
    MBED_DEPRECATED("Gap::DeprecatedAddressType_t is deprecated, use BLEProtocol::AddressType_t instead")
    ble_error_t connect(
        const BLEProtocol::AddressBytes_t peerAddr,
        DeprecatedAddressType_t peerAddrType,
        const ConnectionParams_t *connectionParams,
        const GapScanningParams *scanParams
    ) {
        return connect(
            peerAddr,
            (BLEProtocol::AddressType_t)
            peerAddrType,
            connectionParams,
            scanParams
        );
    }

    /**
     * Initiate a disconnection procedure.
     *
     * Once the disconnection procedure has completed a
     * DisconnectionCallbackParams_t, the event is emitted to handlers that
     * have been registered with onDisconnection().
     *
     * @param[in] reason Reason of the disconnection transmitted to the peer.
     * @param[in] connectionHandle Handle of the connection to end.
     *
     * @return  BLE_ERROR_NONE if the disconnection procedure successfully
     * started.
     */
    virtual ble_error_t disconnect(
        Handle_t connectionHandle, DisconnectionReason_t reason
    ) {
        /* avoid compiler warnings about unused variables */
        (void)connectionHandle;
        (void)reason;

        /* Requesting action from porter(s): override this API if this capability
           is supported. */
        return BLE_ERROR_NOT_IMPLEMENTED;
    }

    /**
     * Initiate a disconnection procedure.
     *
     * @deprecated This version of disconnect() doesn't take a connection handle.
     * It works reliably only for stacks that are limited to a single connection.
     * Use Gap::disconnect(Handle_t connectionHandle, DisconnectionReason_t reason)
     * instead.
     *
     * @param[in] reason The reason for disconnection; to be sent back to the peer.
     *
     * @return BLE_ERROR_NONE if disconnection was successful.
     */
    MBED_DEPRECATED("Use disconnect(Handle_t, DisconnectionReason_t) instead.")
    virtual ble_error_t disconnect(DisconnectionReason_t reason) {
        /* Avoid compiler warnings about unused variables. */
        (void)reason;

        /* Requesting action from porter(s): override this API if this capability
           is supported. */
        return BLE_ERROR_NOT_IMPLEMENTED;
    }

    /**
     * Returned the preferred connection parameters exposed in the GATT Generic
     * Access Service.
     *
     * @param[out] params Structure where the parameters are stored.
     *
     * @return BLE_ERROR_NONE if the parameters were successfully filled into
     * @p params.
     */
    virtual ble_error_t getPreferredConnectionParams(ConnectionParams_t *params)
    {
        /* Avoid compiler warnings about unused variables. */
        (void)params;

        /* Requesting action from porter(s): override this API if this capability
           is supported. */
        return BLE_ERROR_NOT_IMPLEMENTED;
    }

    /**
     * Set the value of the preferred connection parameters exposed in the GATT
     * Generic Access Service.
     *
     * A connected peer may read the characteristic exposing these parameters
     * and request an update of the connection parameters to accomodate the
     * local device.
     *
     * @param[in] params Value of the preferred connection parameters.
     *
     * @return BLE_ERROR_NONE if the preferred connection params were set
     * correctly.
     */
    virtual ble_error_t setPreferredConnectionParams(
        const ConnectionParams_t *params
    ) {
        /* Avoid compiler warnings about unused variables. */
        (void)params;

        /* Requesting action from porter(s): override this API if this capability
           is supported. */
        return BLE_ERROR_NOT_IMPLEMENTED;
    }

    /**
     * Update connection parameters of an existing connection.
     *
     * In the central role, this initiates a Link Layer connection parameter
     * update procedure. In the peripheral role, this sends the corresponding
     * L2CAP request and waits for the central to perform the procedure.
     *
     * @param[in] handle Connection Handle.
     * @param[in] params Pointer to desired connection parameters.
     *
     * @return BLE_ERROR_NONE if the connection parameters were updated correctly.
     */
    virtual ble_error_t updateConnectionParams(
        Handle_t handle,
        const ConnectionParams_t *params
    ) {
        /* avoid compiler warnings about unused variables */
        (void)handle;
        (void)params;

        /* Requesting action from porter(s): override this API if this capability
           is supported. */
        return BLE_ERROR_NOT_IMPLEMENTED;
    }

    /**
     * Set the value of the device name characteristic in the Generic Access
     * Service.
     *
     * @param[in] deviceName The new value for the device-name. This is a
     * UTF-8 encoded, <b>NULL-terminated</b> string.
     *
     * @return BLE_ERROR_NONE if the device name was set correctly.
     */
    virtual ble_error_t setDeviceName(const uint8_t *deviceName) {
        /* Avoid compiler warnings about unused variables. */
        (void)deviceName;

        /* Requesting action from porter(s): override this API if this capability
           is supported. */
        return BLE_ERROR_NOT_IMPLEMENTED;
    }

    /**
     * Get the value of the device name characteristic in the Generic Access
     * Service.
     *
     * To obtain the length of the deviceName value, this function is
     * invoked with the @p deviceName parameter set to NULL.
     *
     * @param[out] deviceName Pointer to an empty buffer where the UTF-8
     * <b>non NULL-terminated</b> string is placed.
     *
     * @param[in,out] lengthP Length of the @p deviceName buffer. If the device
     * name is successfully copied, then the length of the device name
     * string (excluding the null terminator) replaces this value.
     *
     * @return BLE_ERROR_NONE if the device name was fetched correctly from the
     * underlying BLE stack.
     *
     * @note If the device name is longer than the size of the supplied buffer,
     * length returns the complete device name length and not the number of
     * bytes actually returned in deviceName. The application may use this
     * information to retry with a suitable buffer size.
     */
    virtual ble_error_t getDeviceName(uint8_t *deviceName, unsigned *lengthP)
    {
        /* avoid compiler warnings about unused variables */
        (void)deviceName;
        (void)lengthP;

        /* Requesting action from porter(s): override this API if this capability
           is supported. */
        return BLE_ERROR_NOT_IMPLEMENTED;
    }

    /**
     * Set the value of the appearance characteristic in the GAP service.
     *
     * @param[in] appearance The new value for the device-appearance.
     *
     * @return BLE_ERROR_NONE if the new appearance was set correctly.
     */
    virtual ble_error_t setAppearance(GapAdvertisingData::Appearance appearance)
    {
        /* Avoid compiler warnings about unused variables. */
        (void)appearance;

        /* Requesting action from porter(s): override this API if this capability
           is supported. */
        return BLE_ERROR_NOT_IMPLEMENTED;
    }

    /**
     * Get the value of the appearance characteristic in the GAP service.
     *
     * @param[out] appearanceP The current device-appearance value.
     *
     * @return BLE_ERROR_NONE if the device-appearance was fetched correctly
     * from the underlying BLE stack.
     */
    virtual ble_error_t getAppearance(GapAdvertisingData::Appearance *appearanceP)
    {
        /* Avoid compiler warnings about unused variables. */
        (void)appearanceP;

        /* Requesting action from porter(s): override this API if this capability
           is supported. */
        return BLE_ERROR_NOT_IMPLEMENTED;
    }

    /**
     * Set the radio's transmit power.
     *
     * @param[in] txPower Radio's transmit power in dBm.
     *
     * @return BLE_ERROR_NONE if the new radio's transmit power was set
     * correctly.
     */
    virtual ble_error_t setTxPower(int8_t txPower)
    {
        /* Avoid compiler warnings about unused variables. */
        (void)txPower;

        /* Requesting action from porter(s): override this API if this capability
           is supported. */
        return BLE_ERROR_NOT_IMPLEMENTED;
    }

    /**
     * Query the underlying stack for allowed Tx power values.
     *
     * @param[out] valueArrayPP Receive the immutable array of Tx values.
     * @param[out] countP Receive the array's size.
     */
    virtual void getPermittedTxPowerValues(
        const int8_t **valueArrayPP, size_t *countP
    ) {
        /* Avoid compiler warnings about unused variables. */
        (void)valueArrayPP;
        (void)countP;

        /* Requesting action from porter(s): override this API if this capability
           is supported. */
        *countP = 0;
    }

    /**
     * Get the maximum size of the whitelist.
     *
     * @return Maximum size of the whitelist.
     *
     * @note If using Mbed OS, you can configure the size of the whitelist by
     * setting the YOTTA_CFG_WHITELIST_MAX_SIZE macro in your yotta config file.
     */
    virtual uint8_t getMaxWhitelistSize(void) const
    {
        return 0;
    }

    /**
     * Get the Link Layer to use the internal whitelist when scanning,
     * advertising or initiating a connection depending on the filter policies.
     *
     * @param[in,out] whitelist Define the whitelist instance which is used
     * to store the whitelist requested. In input, the caller provisions memory.
     *
     * @return BLE_ERROR_NONE if the implementation's whitelist was successfully
     * copied into the supplied reference.
     */
    virtual ble_error_t getWhitelist(Whitelist_t &whitelist) const
    {
        (void) whitelist;
        return BLE_ERROR_NOT_IMPLEMENTED;
    }

    /**
     * Set the value of the whitelist to be used during GAP procedures.
     *
     * @param[in] whitelist A reference to a whitelist containing the addresses
     * to be copied to the internal whitelist.
     *
     * @return BLE_ERROR_NONE if the implementation's whitelist was successfully
     * populated with the addresses in the given whitelist.
     *
     * @note The whitelist must not contain addresses of type @ref
     * BLEProtocol::AddressType::RANDOM_PRIVATE_NON_RESOLVABLE. This
     * results in a @ref BLE_ERROR_INVALID_PARAM because the remote peer might
     * change its private address at any time, and it is not possible to resolve
     * it.
     *
     * @note If the input whitelist is larger than @ref getMaxWhitelistSize(),
     * then @ref BLE_ERROR_PARAM_OUT_OF_RANGE is returned.
     */
    virtual ble_error_t setWhitelist(const Whitelist_t &whitelist)
    {
        (void) whitelist;
        return BLE_ERROR_NOT_IMPLEMENTED;
    }

    /**
     * Set the advertising policy filter mode to be used during the next
     * advertising procedure.
     *
     * @param[in] mode New advertising policy filter mode.
     *
     * @return BLE_ERROR_NONE if the specified policy filter mode was set
     * successfully.
     */
    virtual ble_error_t setAdvertisingPolicyMode(AdvertisingPolicyMode_t mode)
    {
        (void) mode;
        return BLE_ERROR_NOT_IMPLEMENTED;
    }

    /**
     * Set the scan policy filter mode to be used during the next scan procedure.
     *
     * @param[in] mode New scan policy filter mode.
     *
     * @return BLE_ERROR_NONE if the specified policy filter mode was set
     * successfully.
     */
    virtual ble_error_t setScanningPolicyMode(ScanningPolicyMode_t mode)
    {
        (void) mode;
        return BLE_ERROR_NOT_IMPLEMENTED;
    }

    /**
     * Set the initiator policy filter mode to be used during the next connection
     * initiation.
     *
     * @param[in] mode New initiator policy filter mode.
     *
     * @return BLE_ERROR_NONE if the specified policy filter mode was set
     * successfully.
     */
    virtual ble_error_t setInitiatorPolicyMode(InitiatorPolicyMode_t mode)
    {
        (void) mode;
        return BLE_ERROR_NOT_IMPLEMENTED;
    }

    /**
     * Get the current advertising policy filter mode.
     *
     * @return The current advertising policy filter mode.
     */
    virtual AdvertisingPolicyMode_t getAdvertisingPolicyMode(void) const
    {
        return ADV_POLICY_IGNORE_WHITELIST;
    }

    /**
     * Get the current scan policy filter mode.
     *
     * @return The current scan policy filter mode.
     */
    virtual ScanningPolicyMode_t getScanningPolicyMode(void) const
    {
        return SCAN_POLICY_IGNORE_WHITELIST;
    }

    /**
     * Get the current initiator policy filter mode.
     *
     * @return The current scan policy filter mode.
     */
    virtual InitiatorPolicyMode_t getInitiatorPolicyMode(void) const
    {
        return INIT_POLICY_IGNORE_WHITELIST;
    }

protected:
    /* Override the following in the underlying adaptation layer to provide the
      functionality of scanning. */

    /**
     * Start scanning procedure in the underlying BLE stack.
     *
     * @param[in] scanningParams Parameters of the scan procedure.
     *
     * @return BLE_ERROR_NONE if the scan procedure was successfully started.
     */
    virtual ble_error_t startRadioScan(const GapScanningParams &scanningParams)
    {
        (void)scanningParams;
        /* Requesting action from porter(s): override this API if this capability
           is supported. */
        return BLE_ERROR_NOT_IMPLEMENTED;
    }

    /*
     * APIs with nonvirtual implementations.
     */
public:
    /**
     * Get the current advertising and connection states of the device.
     *
     * @return The current GAP state of the device.
     */
    GapState_t getState(void) const
    {
        return state;
    }

    /**
     * Set the advertising type to use during the advertising procedure.
     *
     * @param[in] advType New type of advertising to use.
     */
    void setAdvertisingType(GapAdvertisingParams::AdvertisingType_t advType)
    {
        _advParams.setAdvertisingType(advType);
    }

    /**
     * Set the advertising interval.
     *
     * @param[in] interval Advertising interval in units of milliseconds.
     * Advertising is disabled if interval is 0. If interval is smaller than
     * the minimum supported value, then the minimum supported value is used
     * instead. This minimum value can be discovered using
     * getMinAdvertisingInterval().
     *
     * This field must be set to 0 if connectionMode is equal
     * to ADV_CONNECTABLE_DIRECTED.
     *
     * @note  Decreasing this value allows central devices to detect a
     * peripheral faster, at the expense of the radio using more power
     * due to the higher data transmit rate.
     */
    void setAdvertisingInterval(uint16_t interval)
    {
        if (interval == 0) {
            stopAdvertising();
        } else if (interval < getMinAdvertisingInterval()) {
            interval = getMinAdvertisingInterval();
        }
        _advParams.setInterval(interval);
    }

    /**
     * Set the advertising duration.
     *
     * A timeout event is genenerated once the advertising period expired.
     *
     * @param[in] timeout Advertising timeout (in seconds) between 0x1 and 0x3FFF.
     * The special value 0 may be used to disable the advertising timeout.
     */
    void setAdvertisingTimeout(uint16_t timeout)
    {
        _advParams.setTimeout(timeout);
    }

    /**
     * Start the advertising procedure.
     *
     * @return BLE_ERROR_NONE if the device started advertising successfully.
     */
    ble_error_t startAdvertising(void)
    {
        ble_error_t rc;
        if ((rc = startAdvertising(_advParams)) == BLE_ERROR_NONE) {
            state.advertising = 1;
        }
        return rc;
    }

    /**
     * Reset the value of the advertising payload advertised.
     */
    void clearAdvertisingPayload(void)
    {
        _advPayload.clear();
        setAdvertisingData(_advPayload, _scanResponse);
    }

    /**
     * Set gap flags in the advertising payload.
     *
     * A call to this function is equivalent to:
     *
     * @code
     * Gap &gap;
     *
     * GapAdvertisingData payload = gap.getAdvertisingPayload();
     * payload.addFlags(flags);
     * gap.setAdvertisingPayload(payload);
     * @endcode
     *
     * @param[in] flags The flags to be added.
     *
     * @return BLE_ERROR_NONE if the data was successfully added to the
     * advertising payload.
     */
    ble_error_t accumulateAdvertisingPayload(uint8_t flags)
    {
        GapAdvertisingData advPayloadCopy = _advPayload;
        ble_error_t rc;
        if ((rc = advPayloadCopy.addFlags(flags)) != BLE_ERROR_NONE) {
            return rc;
        }

        rc = setAdvertisingData(advPayloadCopy, _scanResponse);
        if (rc == BLE_ERROR_NONE) {
            _advPayload = advPayloadCopy;
        }

        return rc;
    }

    /**
     * Set the appearance field in the advertising payload.
     *
     * A call to this function is equivalent to:
     *
     * @code
     * Gap &gap;
     *
     * GapAdvertisingData payload = gap.getAdvertisingPayload();
     * payload.addAppearance(app);
     * gap.setAdvertisingPayload(payload);
     * @endcode
     *
     * @param[in] app The appearance to advertise.
     *
     * @return BLE_ERROR_NONE if the data was successfully added to the
     * advertising payload.
     */
    ble_error_t accumulateAdvertisingPayload(GapAdvertisingData::Appearance app)
    {
        GapAdvertisingData advPayloadCopy = _advPayload;
        ble_error_t rc;
        if ((rc = advPayloadCopy.addAppearance(app)) != BLE_ERROR_NONE) {
            return rc;
        }

        rc = setAdvertisingData(advPayloadCopy, _scanResponse);
        if (rc == BLE_ERROR_NONE) {
            _advPayload = advPayloadCopy;
        }

        return rc;
    }

    /**
     * Set the Tx Power field in the advertising payload.
     *
     * A call to this function is equivalent to:
     *
     * @code
     * Gap &gap;
     *
     * GapAdvertisingData payload = gap.getAdvertisingPayload();
     * payload.addTxPower(power);
     * gap.setAdvertisingPayload(payload);
     * @endcode
     *
     * @param[in] power Transmit power in dBm used by the controller to advertise.
     *
     * @return BLE_ERROR_NONE if the data was successfully added to the
     * advertising payload.
     */
    ble_error_t accumulateAdvertisingPayloadTxPower(int8_t power)
    {
        GapAdvertisingData advPayloadCopy = _advPayload;
        ble_error_t rc;
        if ((rc = advPayloadCopy.addTxPower(power)) != BLE_ERROR_NONE) {
            return rc;
        }

        rc = setAdvertisingData(advPayloadCopy, _scanResponse);
        if (rc == BLE_ERROR_NONE) {
            _advPayload = advPayloadCopy;
        }

        return rc;
    }

    /**
     * Add a new field in the advertising payload.
     *
     * A call to this function is equivalent to:
     *
     * @code
     * Gap &gap;
     *
     * GapAdvertisingData payload = gap.getAdvertisingPayload();
     * payload.addData(type, data, len);
     * gap.setAdvertisingPayload(payload);
     * @endcode
     *
     * @param[in] type Identity of the field being added.
     * @param[in] data Buffer containing the value of the field.
     * @param[in] len Length of the data buffer.
     *
     * @return BLE_ERROR_NONE if the advertisement payload was updated based on
     * matching AD type; otherwise, an appropriate error.
     *
     * @note When the specified AD type is INCOMPLETE_LIST_16BIT_SERVICE_IDS,
     * COMPLETE_LIST_16BIT_SERVICE_IDS, INCOMPLETE_LIST_32BIT_SERVICE_IDS,
     * COMPLETE_LIST_32BIT_SERVICE_IDS, INCOMPLETE_LIST_128BIT_SERVICE_IDS,
     * COMPLETE_LIST_128BIT_SERVICE_IDS or LIST_128BIT_SOLICITATION_IDS the
     * supplied value is appended to the values previously added to the payload.
     */
    ble_error_t accumulateAdvertisingPayload(
        GapAdvertisingData::DataType type, const uint8_t *data, uint8_t len
    ) {
        GapAdvertisingData advPayloadCopy = _advPayload;
        ble_error_t rc;
        if ((rc = advPayloadCopy.addData(type, data, len)) != BLE_ERROR_NONE) {
            return rc;
        }

        rc = setAdvertisingData(advPayloadCopy, _scanResponse);
        if (rc == BLE_ERROR_NONE) {
            _advPayload = advPayloadCopy;
        }

        return rc;
    }

    /**
     * Update a particular field in the advertising payload.
     *
     * A call to this function is equivalent to:
     *
     * @code
     * Gap &gap;
     *
     * GapAdvertisingData payload = gap.getAdvertisingPayload();
     * payload.updateData(type, data, len);
     * gap.setAdvertisingPayload(payload);
     * @endcode
     *
     *
     * @param[in] type Id of the field to update.
     * @param[in] data data buffer containing the new value of the field.
     * @param[in] len Length of the data buffer.
     *
     * @note If advertisements are enabled, then the update takes effect
     * immediately.
     *
     * @return BLE_ERROR_NONE if the advertisement payload was updated based on
     * matching AD type; otherwise, an appropriate error.
     */
    ble_error_t updateAdvertisingPayload(
        GapAdvertisingData::DataType type, const uint8_t *data, uint8_t len
    ) {
        GapAdvertisingData advPayloadCopy = _advPayload;
        ble_error_t rc;
        if ((rc = advPayloadCopy.updateData(type, data, len)) != BLE_ERROR_NONE) {
            return rc;
        }

        rc = setAdvertisingData(advPayloadCopy, _scanResponse);
        if (rc == BLE_ERROR_NONE) {
            _advPayload = advPayloadCopy;
        }

        return rc;
    }

    /**
     * Set the value of the payload advertised.
     *
     * @param[in] payload A reference to a user constructed advertisement
     * payload to set.
     *
     * @return BLE_ERROR_NONE if the advertisement payload was successfully
     * set.
     */
    ble_error_t setAdvertisingPayload(const GapAdvertisingData &payload)
    {
        ble_error_t rc = setAdvertisingData(payload, _scanResponse);
        if (rc == BLE_ERROR_NONE) {
            _advPayload = payload;
        }

        return rc;
    }

    /**
     * Get a reference to the current advertising payload.
     *
     * @return A reference to the current advertising payload.
     */
    const GapAdvertisingData &getAdvertisingPayload(void) const
    {
        return _advPayload;
    }

    /**
     * Add a new field in the advertising payload.
     *
     * @param[in] type AD type identifier.
     * @param[in] data buffer containing AD data.
     * @param[in] len Length of the data buffer.
     *
     * @return BLE_ERROR_NONE if the data was successfully added to the scan
     * response payload.
     */
    ble_error_t accumulateScanResponse(
        GapAdvertisingData::DataType type, const uint8_t *data, uint8_t len
    ) {
        GapAdvertisingData scanResponseCopy = _scanResponse;
        ble_error_t rc;
        if ((rc = scanResponseCopy.addData(type, data, len)) != BLE_ERROR_NONE) {
            return rc;
        }

        rc = setAdvertisingData(_advPayload, scanResponseCopy);
        if (rc == BLE_ERROR_NONE) {
            _scanResponse = scanResponseCopy;
        }

        return rc;
    }

    /**
     * Reset the content of the scan response.
     *
     * @note This should be followed by a call to Gap::setAdvertisingPayload()
     * or Gap::startAdvertising() before the update takes effect.
     */
    void clearScanResponse(void) {
        _scanResponse.clear();
        setAdvertisingData(_advPayload, _scanResponse);
    }

    /**
     * Set the parameters used during a scan procedure.
     *
     * @param[in] interval in ms between the start of two consecutive scan windows.
     * That value is greater or equal to the scan window value. The
     * maximum allowed value is 10.24ms.
     *
     * @param[in] window Period in ms during which the scanner listens to
     * advertising channels. That value is in the range 2.5ms to 10.24s.
     *
     * @param[in] timeout Duration in seconds of the scan procedure if any. The
     * special value 0 disable specific duration of the scan procedure.
     *
     * @param[in] activeScanning If set to true, then the scanner sends scan
     * requests to a scannable or connectable advertiser. If set to false, then the
     * scanner does not send any request during the scan procedure.
     *
     * @return BLE_ERROR_NONE if the scan parameters were correctly set.
     *
     * @note The scanning window divided by the interval determines the duty
     * cycle for scanning. For example, if the interval is 100ms and the window
     * is 10ms, then the controller scans for 10 percent of the time.
     *
     * @note If the interval and the window are set to the same value, then the
     * device scans continuously during the scan procedure. The scanning
     * frequency changes at every interval.
     *
     * @note Once the scanning parameters have been configured, scanning can be
     * enabled by using startScan().
     *
     * @note The scan interval and window are recommendations to the BLE stack.
     */
    ble_error_t setScanParams(
        uint16_t interval = GapScanningParams::SCAN_INTERVAL_MAX,
        uint16_t window = GapScanningParams::SCAN_WINDOW_MAX,
        uint16_t timeout = 0,
        bool activeScanning = false
    ) {
        ble_error_t rc;
        if (((rc = _scanningParams.setInterval(interval)) == BLE_ERROR_NONE) &&
            ((rc = _scanningParams.setWindow(window))     == BLE_ERROR_NONE) &&
            ((rc = _scanningParams.setTimeout(timeout))   == BLE_ERROR_NONE)) {
            _scanningParams.setActiveScanning(activeScanning);
            return BLE_ERROR_NONE;
        }

        return rc;
    }

    /**
     * Set the interval parameter used during scanning procedures.
     *
     * @param[in] interval Interval in ms between the start of two consecutive
     * scan windows. That value is greater or equal to the scan window value.
     * The maximum allowed value is 10.24ms.
     *
     * @return BLE_ERROR_NONE if the scan interval was correctly set.
     */
    ble_error_t setScanInterval(uint16_t interval)
    {
        return _scanningParams.setInterval(interval);
    }

    /**
     * Set the window parameter used during scanning procedures.
     *
     * @param[in] window Period in ms during which the scanner listens to
     * advertising channels. That value is in the range 2.5ms to 10.24s.
     *
     * @return BLE_ERROR_NONE if the scan window was correctly set.
     *
     * @note If scanning is already active, the updated value of scanWindow
     * is propagated to the underlying BLE stack.
     */
    ble_error_t setScanWindow(uint16_t window)
    {
        ble_error_t rc;
        if ((rc = _scanningParams.setWindow(window)) != BLE_ERROR_NONE) {
            return rc;
        }

        /* If scanning is already active, propagate the new setting to the stack. */
        if (scanningActive) {
            return startRadioScan(_scanningParams);
        }

        return BLE_ERROR_NONE;
    }

    /**
     * Set the timeout parameter used during scanning procedures.
     *
     * @param[in] timeout Duration in seconds of the scan procedure if any. The
     * special value 0 disables specific duration of the scan procedure.
     *
     * @return BLE_ERROR_NONE if the scan timeout was correctly set.
     *
     * @note If scanning is already active, the updated value of scanTimeout
     * is propagated to the underlying BLE stack.
     */
    ble_error_t setScanTimeout(uint16_t timeout)
    {
        ble_error_t rc;
        if ((rc = _scanningParams.setTimeout(timeout)) != BLE_ERROR_NONE) {
            return rc;
        }

        /* If scanning is already active, propagate the new settings to the stack. */
        if (scanningActive) {
            return startRadioScan(_scanningParams);
        }

        return BLE_ERROR_NONE;
    }

    /**
     * Enable or disable active scanning.
     *
     * @param[in] activeScanning If set to true, then the scanner sends scan
     * requests to a scannable or connectable advertiser. If set to false then the
     * scanner does not send any request during the scan procedure.
     *
     * @return BLE_ERROR_NONE if active scanning was successfully set.
     *
     * @note If scanning is already in progress, then active scanning is
     * enabled for the underlying BLE stack.
     */
    ble_error_t setActiveScanning(bool activeScanning)
    {
        _scanningParams.setActiveScanning(activeScanning);

        /* If scanning is already active, propagate the new settings to the stack. */
        if (scanningActive) {
            return startRadioScan(_scanningParams);
        }

        return BLE_ERROR_NONE;
    }

    /**
     * Start the scanning procedure.
     *
     * Packets received during the scan procedure are forwarded to the
     * scan packet handler passed as argument to this function.
     *
     * @param[in] callback Advertisement packet event handler. Upon reception
     * of an advertising packet, the packet is forwarded to @p callback.
     *
     * @return BLE_ERROR_NONE if the device successfully started the scan
     *         procedure.
     *
     * @note The parameters used by the procedure are defined by setScanParams().
     */
    ble_error_t startScan(
        void (*callback)(const AdvertisementCallbackParams_t *params)
    ) {
        ble_error_t err = BLE_ERROR_NONE;
        if (callback) {
            if ((err = startRadioScan(_scanningParams)) == BLE_ERROR_NONE) {
                scanningActive = true;
                onAdvertisementReport.attach(callback);
            }
        }

        return err;
    }

    /**
     * Start the scanning procedure.
     *
     * Packets received during the scan procedure are forwarded to the
     * scan packet handler passed as argument to this function.
     *
     * @param[in] object Instance used to invoke @p callbackMember.
     *
     * @param[in] callbackMember Advertisement packet event handler. Upon
     * reception of an advertising packet, the packet is forwarded to @p
     * callback invoked from @p object.
     *
     * @return BLE_ERROR_NONE if the device successfully started the scan
     * procedure.
     *
     * @note The parameters used by the procedure are defined by setScanParams().
     */
    template<typename T>
    ble_error_t startScan(
        T *object,
        void (T::*callbackMember)(const AdvertisementCallbackParams_t *params)
    ) {
        ble_error_t err = BLE_ERROR_NONE;
        if (object && callbackMember) {
            if ((err = startRadioScan(_scanningParams)) == BLE_ERROR_NONE) {
                scanningActive = true;
                onAdvertisementReport.attach(object, callbackMember);
            }
        }

        return err;
    }

    /**
     * Enable radio-notification events.
     *
     * Radio Notification is a feature that notifies the application when the
     * radio is in use.
     *
     * The ACTIVE signal is sent before the radio event starts. The nACTIVE
     * signal is sent at the end of the radio event. The application programmer can
     * use these signals to synchronize application logic with radio
     * activity. For example, the ACTIVE signal can be used to shut off external
     * devices, to manage peak current drawn during periods when the radio is on
     * or to trigger sensor data collection for transmission in the Radio Event.
     *
     * @return BLE_ERROR_NONE on successful initialization, otherwise an error code.
     */
    virtual ble_error_t initRadioNotification(void)
    {
        /* Requesting action from porter(s): override this API if this capability
           is supported. */
        return BLE_ERROR_NOT_IMPLEMENTED;
    }

private:
    /**
     * Set the advertising data and scan response in the vendor subsytem.
     *
     * @param[in] advData Advertising data to set.
     * @param[in] scanResponse Scan response to set.
     *
     * @return BLE_ERROR_NONE if the advertising data was set successfully.
     *
     * @note Must be implemented in vendor port.
     */
    virtual ble_error_t setAdvertisingData(
        const GapAdvertisingData &advData,
        const GapAdvertisingData &scanResponse
    ) = 0;

    /**
     * Start the advertising procedure.
     *
     * @param[in] params Advertising parameters to use.
     *
     * @return BLE_ERROR_NONE if the advertising procedure successfully
     * started.
     *
     * @note Must be implemented in vendor port.
     */
    virtual ble_error_t startAdvertising(const GapAdvertisingParams &params) = 0;

public:
    /**
     * Get the current advertising parameters.
     *
     * @return A reference to the current advertising parameters.
     */
    GapAdvertisingParams &getAdvertisingParams(void)
    {
        return _advParams;
    }

    /**
     * Const alternative to Gap::getAdvertisingParams().
     *
     * @return A const reference to the current advertising parameters.
     */
    const GapAdvertisingParams &getAdvertisingParams(void) const
    {
        return _advParams;
    }

    /**
     * Set the advertising parameters.
     *
     * @param[in] newParams The new advertising parameters.
     */
    void setAdvertisingParams(const GapAdvertisingParams &newParams)
    {
        _advParams = newParams;
    }

    /* Event handlers. */
public:
    /**
     * Register a callback handling timeout events.
     *
     * @param[in] callback Event handler being registered.
     *
     * @note A callback may be unregistered using onTimeout().detach(callback).
     *
     * @see TimeoutSource_t
     */
    void onTimeout(TimeoutEventCallback_t callback)
    {
        timeoutCallbackChain.add(callback);
    }

    /**
     * Get the callchain of registered timeout event handlers.
     *
     * @note To register callbacks, use onTimeout().add(callback).
     *
     * @note To unregister callbacks, use onTimeout().detach(callback).
     *
     * @return A reference to the timeout event callbacks chain.
     */
    TimeoutEventCallbackChain_t& onTimeout()
    {
        return timeoutCallbackChain;
    }

    /**
     * Register a callback handling connection events.
     *
     * @param[in] callback Event handler being registered.
     *
     * @note A callback may be unregistered using onConnection().detach(callback).
     */
    void onConnection(ConnectionEventCallback_t callback)
    {
        connectionCallChain.add(callback);
    }

    /**
     * Register a callback handling connection events.
     *
     * @param[in] tptr Instance used to invoke @p mptr.
     * @param[in] mptr Event handler being registered.
     *
     * @note A callback may be unregistered using onConnection().detach(callback).
     */
    template<typename T>
    void onConnection(T *tptr, void (T::*mptr)(const ConnectionCallbackParams_t*))
    {
        connectionCallChain.add(tptr, mptr);
    }

    /**
     * Get the callchain of registered connection event handlers.
     *
     * @note To register callbacks, use onConnection().add(callback).
     *
     * @note To unregister callbacks, use onConnection().detach(callback).
     *
     * @return A reference to the connection event callbacks chain.
     */
    ConnectionEventCallbackChain_t& onConnection()
    {
        return connectionCallChain;
    }

    /**
     * Register a callback handling disconnection events.
     *
     * @param[in] callback Event handler being registered.
     *
     * @note A callback may be unregistered using onDisconnection().detach(callback).
     */
    void onDisconnection(DisconnectionEventCallback_t callback)
    {
        disconnectionCallChain.add(callback);
    }

    /**
     * Register a callback handling disconnection events.
     *
     * @param[in] tptr Instance used to invoke mptr.
     * @param[in] mptr Event handler being registered.
     *
     * @note A callback may be unregistered using onDisconnection().detach(callback).
     */
    template<typename T>
    void onDisconnection(T *tptr, void (T::*mptr)(const DisconnectionCallbackParams_t*))
    {
        disconnectionCallChain.add(tptr, mptr);
    }

    /**
     * Get the callchain of registered disconnection event handlers.
     *
     * @note To register callbacks use onDisconnection().add(callback).
     *
     * @note To unregister callbacks use onDisconnection().detach(callback).
     *
     * @return A reference to the disconnection event callbacks chain.
     */
    DisconnectionEventCallbackChain_t& onDisconnection()
    {
        return disconnectionCallChain;
    }

    /**
     * Set the radio-notification events handler.
     *
     * Radio Notification is a feature that enables ACTIVE and INACTIVE
     * (nACTIVE) signals from the stack that notify the application when the
     * radio is in use.
     *
     * The ACTIVE signal is sent before the radio event starts. The nACTIVE
     * signal is sent at the end of the radio event. The application programmer can
     * use these signals to synchronize application logic with radio
     * activity. For example, the ACTIVE signal can be used to shut off external
     * devices, to manage peak current drawn during periods when the radio is on
     * or to trigger sensor data collection for transmission in the Radio Event.
     *
     * @param[in] callback Application handler to be invoked in response to a
     * radio ACTIVE/INACTIVE event.
     */
    void onRadioNotification(void (*callback)(bool param))
    {
        radioNotificationCallback.attach(callback);
    }

    /**
     * Set the radio-notification events handler.
     *
     * @param[in] tptr Instance to be used to invoke mptr.
     * @param[in] mptr Application handler to be invoked in response to a
     * radio ACTIVE/INACTIVE event.
     */
    template <typename T>
    void onRadioNotification(T *tptr, void (T::*mptr)(bool))
    {
        radioNotificationCallback.attach(tptr, mptr);
    }

    /**
     * Register a Gap shutdown event handler.
     *
     * The handler is called when the Gap instance is about to shut down.
     * It is usually issued after a call to BLE::shutdown().
     *
     * @param[in] callback Shutdown event handler to register.
     *
     * @note To unregister a shutdown event handler, use
     * onShutdown().detach(callback).
     */
    void onShutdown(const GapShutdownCallback_t& callback)
    {
        shutdownCallChain.add(callback);
    }

    /**
     * Register a Gap shutdown event handler.
     *
     * @param[in] objPtr Instance used to invoke @p memberPtr.
     * @param[in] memberPtr Shutdown event handler to register.
     */
    template <typename T>
    void onShutdown(T *objPtr, void (T::*memberPtr)(const Gap *))
    {
        shutdownCallChain.add(objPtr, memberPtr);
    }

    /**
     * Access the callchain of shutdown event handler.
     *
     * @note To register callbacks, use onShutdown().add(callback).
     *
     * @note To unregister callbacks, use onShutdown().detach(callback).
     *
     * @return A reference to the shutdown event callback chain.
     */
    GapShutdownCallbackChain_t& onShutdown()
    {
        return shutdownCallChain;
    }

public:
    /**
     * Reset the Gap instance.
     *
     * Reset process starts by notifying all registered shutdown event handlers
     * that the Gap instance is about to be shut down. Then, it clears all Gap state
     * of the associated object and then cleans the state present in the vendor
     * implementation.
     *
     * This function is meant to be overridden in the platform-specific
     * subclass. Nevertheless, the subclass only resets its
     * state and not the data held in Gap members. This is achieved by a
     * call to Gap::reset() from the subclass' reset() implementation.
     *
     * @return BLE_ERROR_NONE on success.
     *
     * @note Currently, a call to reset() does not reset the advertising and
     * scan parameters to default values.
     */
    virtual ble_error_t reset(void)
    {
        /* Notify that the instance is about to shut down */
        shutdownCallChain.call(this);
        shutdownCallChain.clear();

        /* Clear Gap state */
        state.advertising = 0;
        state.connected   = 0;
        connectionCount   = 0;

        /* Clear scanning state */
        scanningActive = false;

        /* Clear advertising and scanning data */
        _advPayload.clear();
        _scanResponse.clear();

        /* Clear callbacks */
        timeoutCallbackChain.clear();
        connectionCallChain.clear();
        disconnectionCallChain.clear();
        radioNotificationCallback = NULL;
        onAdvertisementReport     = NULL;

        return BLE_ERROR_NONE;
    }

protected:
    /**
     * Construct a Gap instance.
     */
    Gap() :
        _advParams(),
        _advPayload(),
        _scanningParams(),
        _scanResponse(),
        connectionCount(0),
        state(),
        scanningActive(false),
        timeoutCallbackChain(),
        radioNotificationCallback(),
        onAdvertisementReport(),
        connectionCallChain(),
        disconnectionCallChain() {
        _advPayload.clear();
        _scanResponse.clear();
    }

    /* Entry points for the underlying stack to report events back to the user. */
public:
    /**
     * Notify all registered connection event handlers of a connection event.
     *
     * @attention This function is meant to be called from the BLE stack specific
     * implementation when a connection event occurs.
     *
     * @param[in] handle Handle of the new connection.
     * @param[in] role Role of this BLE device in the connection.
     * @param[in] peerAddrType Address type of the connected peer.
     * @param[in] peerAddr Address of the connected peer.
     * @param[in] ownAddrType Address type this device uses for this
     * connection.
     * @param[in] ownAddr Address this device uses for this connection.
     * @param[in] connectionParams Parameters of the connection.
     */
    void processConnectionEvent(
        Handle_t handle,
        Role_t role,
        BLEProtocol::AddressType_t peerAddrType,
        const BLEProtocol::AddressBytes_t peerAddr,
        BLEProtocol::AddressType_t ownAddrType,
        const BLEProtocol::AddressBytes_t ownAddr,
        const ConnectionParams_t *connectionParams
    ) {
        /* Update Gap state */
        state.advertising = 0;
        state.connected   = 1;
        ++connectionCount;

        ConnectionCallbackParams_t callbackParams(
            handle,
            role,
            peerAddrType,
            peerAddr,
            ownAddrType,
            ownAddr,
            connectionParams
        );

        connectionCallChain.call(&callbackParams);
    }

    /**
     * Notify all registered disconnection event handlers of a disconnection event.
     *
     * @attention This function is meant to be called from the BLE stack specific
     * implementation when a disconnection event occurs.
     *
     * @param[in] handle Handle of the terminated connection.
     * @param[in] reason Reason of the disconnection.
     */
    void processDisconnectionEvent(Handle_t handle, DisconnectionReason_t reason)
    {
        /* Update Gap state */
        --connectionCount;
        if (!connectionCount) {
            state.connected = 0;
        }

        DisconnectionCallbackParams_t callbackParams(handle, reason);
        disconnectionCallChain.call(&callbackParams);
    }

    /**
     * Forward a received advertising packet to all registered event handlers
     * listening for scanned packet events.
     *
     * @attention This function is meant to be called from the BLE stack specific
     * implementation when a disconnection event occurs.
     *
     * @param[in] peerAddr Address of the peer that has emitted the packet.
     * @param[in] rssi Value of the RSSI measured for the received packet.
     * @param[in] isScanResponse If true, then the packet is a response to a scan
     * request.
     * @param[in] type Advertising type of the packet.
     * @param[in] advertisingDataLen Length of the advertisement data received.
     * @param[in] advertisingData Pointer to the advertisement packet's data.
<<<<<<< HEAD
     * @param[in] addressType address type of the peer.
=======
     * @param[in] addressType Type of the address of the peer that has emitted the packet.
>>>>>>> 928dbcf3
     */
    void processAdvertisementReport(
        const BLEProtocol::AddressBytes_t peerAddr,
        int8_t rssi,
        bool isScanResponse,
        GapAdvertisingParams::AdvertisingType_t type,
        uint8_t advertisingDataLen,
        const uint8_t *advertisingData,
<<<<<<< HEAD
        BLEProtocol::AddressType_t addressType
=======
        BLEProtocol::AddressType_t addressType = BLEProtocol::AddressType::RANDOM_STATIC
>>>>>>> 928dbcf3
    ) {
       // FIXME: remove default parameter for addressType when ST shield is merged; 
       // this has been added to mitigate the lack of dependency management in 
       // testing jobs ....
       
        AdvertisementCallbackParams_t params;
        memcpy(params.peerAddr, peerAddr, ADDR_LEN);
        params.rssi = rssi;
        params.isScanResponse = isScanResponse;
        params.type = type;
        params.advertisingDataLen = advertisingDataLen;
        params.advertisingData = advertisingData;
        params.addressType = addressType;
        onAdvertisementReport.call(&params);
    }

    /**
     * Notify the occurrence of a timeout event to all registered timeout events
     * handler.
     *
     * @attention This function is meant to be called from the BLE stack specific
     * implementation when a disconnection event occurs.
     *
     * @param[in] source Source of the timout event.
     */
    void processTimeoutEvent(TimeoutSource_t source)
    {
        if (source == TIMEOUT_SRC_ADVERTISING) {
            /* Update gap state if the source is an advertising timeout */
            state.advertising = 0;
        }
        if (timeoutCallbackChain) {
            timeoutCallbackChain(source);
        }
    }

protected:
    /**
     * Current advertising parameters.
     */
    GapAdvertisingParams _advParams;

    /**
     * Current advertising data.
     */
    GapAdvertisingData _advPayload;

    /**
     * Current scanning parameters.
     */
    GapScanningParams _scanningParams;

    /**
     * Current scan response.
     */
    GapAdvertisingData _scanResponse;

    /**
     * Number of open connections.
     */
    uint8_t connectionCount;

    /**
     * Current GAP state.
     */
    GapState_t state;

    /**
     * Active scanning flag.
     */
    bool scanningActive;

protected:
    /**
     * Callchain containing all registered callback handlers for timeout
     * events.
     */
    TimeoutEventCallbackChain_t timeoutCallbackChain;

    /**
     * The registered callback handler for radio notification events.
     */
    RadioNotificationEventCallback_t radioNotificationCallback;

    /**
     * The registered callback handler for scanned advertisement packet
     * notifications.
     */
    AdvertisementReportCallback_t onAdvertisementReport;

    /**
     * Callchain containing all registered callback handlers for connection
     * events.
     */
    ConnectionEventCallbackChain_t connectionCallChain;

    /**
     * Callchain containing all registered callback handlers for disconnection
     * events.
     */
    DisconnectionEventCallbackChain_t disconnectionCallChain;

private:
    /**
     * Callchain containing all registered callback handlers for shutdown
     * events.
     */
    GapShutdownCallbackChain_t shutdownCallChain;

private:
    /* Disallow copy and assignment. */
    Gap(const Gap &);
    Gap& operator=(const Gap &);
};

/**
 * @}
 * @}
 */

#endif // ifndef MBED_BLE_GAP_H__<|MERGE_RESOLUTION|>--- conflicted
+++ resolved
@@ -2348,11 +2348,7 @@
      * @param[in] type Advertising type of the packet.
      * @param[in] advertisingDataLen Length of the advertisement data received.
      * @param[in] advertisingData Pointer to the advertisement packet's data.
-<<<<<<< HEAD
-     * @param[in] addressType address type of the peer.
-=======
      * @param[in] addressType Type of the address of the peer that has emitted the packet.
->>>>>>> 928dbcf3
      */
     void processAdvertisementReport(
         const BLEProtocol::AddressBytes_t peerAddr,
@@ -2361,16 +2357,12 @@
         GapAdvertisingParams::AdvertisingType_t type,
         uint8_t advertisingDataLen,
         const uint8_t *advertisingData,
-<<<<<<< HEAD
-        BLEProtocol::AddressType_t addressType
-=======
         BLEProtocol::AddressType_t addressType = BLEProtocol::AddressType::RANDOM_STATIC
->>>>>>> 928dbcf3
     ) {
-       // FIXME: remove default parameter for addressType when ST shield is merged; 
-       // this has been added to mitigate the lack of dependency management in 
+       // FIXME: remove default parameter for addressType when ST shield is merged;
+       // this has been added to mitigate the lack of dependency management in
        // testing jobs ....
-       
+
         AdvertisementCallbackParams_t params;
         memcpy(params.peerAddr, peerAddr, ADDR_LEN);
         params.rssi = rssi;
